#############################################################################
# Copyright (c) 2023, xeus-cpp contributors                                 #
#                                                                           #
# Distributed under the terms of the BSD 3-Clause License.                  #
#                                                                           #
# The full license is in the file LICENSE, distributed with this software.  #
#############################################################################

cmake_minimum_required(VERSION 3.24)
project(xeus-cpp)

enable_language(CXX)
set(CMAKE_CXX_EXTENSIONS NO)

set(CMAKE_CXX_STANDARD 17)
set(CMAKE_CXX_STANDARD_REQUIRED TRUE)

set(CMAKE_POSITION_INDEPENDENT_CODE ON)

include(GNUInstallDirs)

set(CMAKE_MODULE_PATH "${CMAKE_CURRENT_SOURCE_DIR}/cmake;${CMAKE_MODULE_PATH}")

set(XEUS_CPP_INCLUDE_DIR ${CMAKE_CURRENT_SOURCE_DIR}/include)

# xeus-cpp tag files
set(XEUS_CPP_DATA_DIR "share/xeus-cpp")
set(XCPP_TAGFILES_DIR ${CMAKE_CURRENT_SOURCE_DIR}/share/xeus-cpp/tagfiles)

set(XEUS_CPP_CONF_DIR "etc/xeus-cpp")
set(XCPP_TAGCONFS_DIR ${CMAKE_CURRENT_SOURCE_DIR}/etc/xeus-cpp/tags.d)

file(COPY "${XCPP_TAGFILES_DIR}" DESTINATION "${CMAKE_CURRENT_BINARY_DIR}/share/xeus-cpp")
file(COPY "${XCPP_TAGCONFS_DIR}" DESTINATION "${CMAKE_CURRENT_BINARY_DIR}/etc/xeus-cpp")

# Versioning
# ===========

file(STRINGS "${XEUS_CPP_INCLUDE_DIR}/xeus-cpp/xeus_cpp_config.hpp" version_defines
     REGEX "#define XEUS_CPP_VERSION_(MAJOR|MINOR|PATCH|LABEL)")
foreach (ver ${version_defines})
    if (ver MATCHES "#define XEUS_CPP_VERSION_(MAJOR|MINOR|PATCH|LABEL) +([^ ]+)$")
        set(XEUS_CPP_VERSION_${CMAKE_MATCH_1} "${CMAKE_MATCH_2}" CACHE INTERNAL "")
    endif ()
endforeach ()
set(${PROJECT_NAME}_VERSION
    ${XEUS_CPP_VERSION_MAJOR}.${XEUS_CPP_VERSION_MINOR}.${XEUS_CPP_VERSION_PATCH}${XEUS_CPP_VERSION_LABEL})
message(STATUS "Building xeus-cpp v${${PROJECT_NAME}_VERSION}")

# Build options
# =============

option(XEUS_CPP_BUILD_STATIC "Build xeus-cpp static library" ON)
option(XEUS_CPP_BUILD_SHARED "Split xcpp build into executable and library" ON)
option(XEUS_CPP_BUILD_EXECUTABLE "Build the xcpp executable" ON)

option(XEUS_CPP_USE_SHARED_XEUS "Link xcpp  with the xeus shared library (instead of the static library)" ON)
option(XEUS_CPP_USE_SHARED_XEUS_CPP "Link xcpp  with the xeus shared library (instead of the static library)" ON)
option(XEUS_CPP_EMSCRIPTEN_WASM_BUILD "Build for wasm with emscripten" OFF)

# Test options
option(XEUS_CPP_BUILD_TESTS "xeus-cpp test suite" ON)
option(XEUS_CPP_ENABLE_CODE_COVERAGE "xeus-cpp test suite" OFF)
if(XEUS_CPP_ENABLE_CODE_COVERAGE AND CMAKE_CXX_COMPILER_ID MATCHES "GNU|Clang")
  string(TOUPPER "${CMAKE_BUILD_TYPE}" uppercase_CMAKE_BUILD_TYPE)
  if(NOT uppercase_CMAKE_BUILD_TYPE STREQUAL "DEBUG")
    message(FATAL_ERROR "CodeCov enabled on non-debug build!")
  endif()
  set(GCC_COVERAGE_COMPILE_FLAGS "-fprofile-arcs -ftest-coverage")
  set(GCC_COVERAGE_LINK_FLAGS    "--coverage")
  set(CMAKE_CXX_FLAGS            "${CMAKE_CXX_FLAGS} ${GCC_COVERAGE_COMPILE_FLAGS}")
  set(CMAKE_EXE_LINKER_FLAGS     "${CMAKE_EXE_LINKER_FLAGS} ${GCC_COVERAGE_LINK_FLAGS}")
  set(CMAKE_SHARED_LINKER_FLAGS  "${CMAKE_SHAREDLINKER_FLAGS} ${GCC_COVERAGE_LINK_FLAGS}")
  set(CMAKE_SHARED_LIBRARY_CREATE_CXX_FLAGS "${CMAKE_SHARED_LIBRARY_CREATE_CXX_FLAGS} ${GCC_COVERAGE_COMPILE_FLAGS}")
endif()

if(EMSCRIPTEN)
    add_compile_definitions(XEUS_CPP_EMSCRIPTEN_WASM_BUILD)
    message("Build with emscripten")
    set(XEUS_CPP_BUILD_STATIC ON)
    set(XEUS_CPP_BUILD_SHARED OFF)
    set(XEUS_CPP_BUILD_EXECUTABLE OFF)
    set(XEUS_CPP_USE_SHARED_XEUS OFF)
    set(XEUS_CPP_USE_SHARED_XEUS_CPP OFF)
    # ENV (https://github.com/emscripten-core/emscripten/commit/6d9681ad04f60b41ef6345ab06c29bbc9eeb84e0)
    set(EMSCRIPTEN_FEATURES "${EMSCRIPTEN_FEATURES} -s \"EXPORTED_RUNTIME_METHODS=[ENV']\"")
endif()

# Dependencies
# ============

set(xeus_REQUIRED_VERSION 5.0.0)
set(xeus_zmq_REQUIRED_VERSION 3.0.0)
set(CppInterOp_REQUIRED_VERSION 1.5.0)

if (NOT TARGET xeus AND NOT TARGET xeus-static)
    find_package(xeus ${xeus_REQUIRED_VERSION} REQUIRED)
    if (xeus_FOUND)
        message(STATUS "Found compatible xeus version: ${xeus_VERSION}")
    endif()
endif ()

find_package(CppInterOp ${CppInterOp_REQUIRED_VERSION} REQUIRED)
if(CppInterOp_FOUND)
  message(STATUS "Found CppInterOp: config=${CPPINTEROP_CMAKE_DIR} dir=${CPPINTEROP_INSTALL_PREFIX} (found version=${CPPINTEROP_VERSION} compatible with Clang ${CPPINTEROP_LLVM_VERSION_MAJOR}.x)")
endif()

find_package(argparse REQUIRED)
find_package(pugixml REQUIRED)

# Configuration
# =============

if (NOT DEFINED XEUS_CPP_KERNELSPEC_PATH)
    set(XEUS_CPP_KERNELSPEC_PATH "${CMAKE_INSTALL_PREFIX}/${CMAKE_INSTALL_BINDIR}/")
endif ()

function(configure_native_kernel kernel)
  set(XEUS_CPP_PATH "$ENV{PATH}")
  set(XEUS_CPP_LD_LIBRARY_PATH "$ENV{LD_LIBRARY_PATH}")
  set(XEUS_CPP_RESOURCE_DIR ${CMAKE_INSTALL_PREFIX}/${CMAKE_INSTALL_LIBDIR}/clang/${CPPINTEROP_LLVM_VERSION_MAJOR})
  set(XEUS_CPP_INCLUDE_DIR ${CMAKE_INSTALL_PREFIX}/include)

  if (WIN32)
    string(REPLACE "\\" "/" kernel "${kernel}")
    string(REPLACE "\\" "/" XEUS_CPP_PATH "${XEUS_CPP_PATH}")
    string(REPLACE "\\" "/" XEUS_CPP_LD_LIBRARY_PATH "${XEUS_CPP_LD_LIBRARY_PATH}")
    string(REPLACE "\\" "/" XEUS_CPP_RESOURCE_DIR "${XEUS_CPP_RESOURCE_DIR}")
    string(REPLACE "\\" "/" XEUS_CPP_INCLUDE_DIR "${XEUS_CPP_INCLUDE_DIR}")
  endif()

  configure_file (
    "${CMAKE_CURRENT_SOURCE_DIR}${kernel}kernel.json.in"
    "${CMAKE_CURRENT_BINARY_DIR}${kernel}kernel.json")

  configure_file (
    "${CMAKE_CURRENT_SOURCE_DIR}${kernel}logo-32x32.png"
    "${CMAKE_CURRENT_BINARY_DIR}${kernel}"
    COPYONLY)
  configure_file (
    "${CMAKE_CURRENT_SOURCE_DIR}${kernel}logo-64x64.png"
    "${CMAKE_CURRENT_BINARY_DIR}${kernel}"
    COPYONLY)
  configure_file (
    "${CMAKE_CURRENT_SOURCE_DIR}${kernel}logo-svg.svg"
    "${CMAKE_CURRENT_BINARY_DIR}${kernel}"
    COPYONLY)
endfunction()

function(configure_wasm_kernel kernel)
  set(XEUS_CPP_RESOURCE_DIR "/lib/clang/${CPPINTEROP_LLVM_VERSION_MAJOR}" PARENT_SCOPE)

  configure_file (
    "${CMAKE_CURRENT_SOURCE_DIR}${kernel}wasm_kernel.json.in"
    "${CMAKE_CURRENT_BINARY_DIR}${kernel}kernel.json")

  configure_file (
    "${CMAKE_CURRENT_SOURCE_DIR}${kernel}logo-32x32.png"
    "${CMAKE_CURRENT_BINARY_DIR}${kernel}"
    COPYONLY)
  configure_file (
    "${CMAKE_CURRENT_SOURCE_DIR}${kernel}logo-64x64.png"
    "${CMAKE_CURRENT_BINARY_DIR}${kernel}"
    COPYONLY)
  configure_file (
    "${CMAKE_CURRENT_SOURCE_DIR}${kernel}logo-svg.svg"
    "${CMAKE_CURRENT_BINARY_DIR}${kernel}"
    COPYONLY)
endfunction()

message("Configure kernels: ...")
if(EMSCRIPTEN)
    configure_wasm_kernel("/share/jupyter/kernels/xcpp17/")
    configure_wasm_kernel("/share/jupyter/kernels/xcpp20/")
    configure_wasm_kernel("/share/jupyter/kernels/xcpp23/")
else()
    configure_native_kernel("/share/jupyter/kernels/xcpp17/")
    configure_native_kernel("/share/jupyter/kernels/xcpp20/")
    configure_native_kernel("/share/jupyter/kernels/xcpp23/")
endif()

# Source files
# ============

set(XEUS_CPP_HEADERS
    include/xeus-cpp/xbuffer.hpp
    include/xeus-cpp/xholder.hpp
    include/xeus-cpp/xoptions.hpp
    include/xeus-cpp/xeus_cpp_config.hpp
    include/xeus-cpp/xholder.hpp
    include/xeus-cpp/xinterpreter.hpp
    include/xeus-cpp/xmanager.hpp
    include/xeus-cpp/xmagics.hpp
    include/xeus-cpp/xoptions.hpp
    include/xeus-cpp/xpreamble.hpp
    #src/xinspect.hpp
    #src/xsystem.hpp
    #src/xparser.hpp
)

set(XEUS_CPP_SRC
    src/xholder.cpp
    src/xinput.cpp
    src/xinspect.cpp
    src/xinterpreter.cpp
    src/xoptions.cpp
    src/xparser.cpp
    src/xutils.cpp
    src/xmagics/os.cpp
)

if(NOT EMSCRIPTEN)
    list(APPEND XEUS_CPP_SRC
        src/xmagics/xassist.cpp
    )
endif()

if(EMSCRIPTEN)
    list(APPEND XEUS_CPP_SRC src/xinterpreter_wasm.cpp)
endif()

set(XEUS_CPP_MAIN_SRC
    src/main.cpp
)

# Targets and link - Macros
# =========================

include(CheckCXXCompilerFlag)

string(TOUPPER "${CMAKE_BUILD_TYPE}" U_CMAKE_BUILD_TYPE)

set(CMAKE_INSTALL_RPATH "${CMAKE_INSTALL_PREFIX}/lib;${CMAKE_INSTALL_PREFIX}/${CMAKE_INSTALL_LIBDIR}")
list(REMOVE_DUPLICATES CMAKE_INSTALL_RPATH)

macro(xeus_cpp_set_common_options target_name)
    if (MSVC)
        target_compile_options(${target_name} PUBLIC /wd4251 /wd4141)
        target_compile_options(${target_name} PUBLIC /wd4018 /wd4267 /wd4715 /wd4146 /wd4129)
        target_compile_options(${target_name} PUBLIC /EHsc)
    else ()
        target_compile_options(${target_name} PUBLIC -fexceptions)
    endif ()

    if (CMAKE_CXX_COMPILER_ID MATCHES "Clang" OR
        CMAKE_CXX_COMPILER_ID MATCHES "GNU" OR
        CMAKE_CXX_COMPILER_ID MATCHES "Intel")

        if (EMSCRIPTEN)
            target_compile_options(${target_name} PRIVATE -fPIC)
        else ()
            target_compile_options(${target_name} PUBLIC -Wunused-parameter -Wextra -Wreorder)
        endif()

        # C++17 flag
        CHECK_CXX_COMPILER_FLAG("-std=c++17" HAS_CPP_17_FLAG)
        if (HAS_CPP_17_FLAG)
            target_compile_features(${target_name} PRIVATE cxx_std_17)
        else ()
            message(FATAL_ERROR "Unsupported compiler -- xeus-cpp requires C++17 support!")
        endif ()
    endif ()

    if (APPLE)
        set_target_properties(${target_name} PROPERTIES
            MACOSX_RPATH ON
        )
    else ()
        set_target_properties(${target_name} PROPERTIES
            BUILD_WITH_INSTALL_RPATH 1
            SKIP_BUILD_RPATH FALSE
        )
    endif ()

    set_target_properties(${target_name} PROPERTIES
        INSTALL_RPATH_USE_LINK_PATH TRUE
    )
endmacro()

# Common macro kernels (xcpp)
macro(xeus_cpp_set_kernel_options target_name)
    if (XEUS_CPP_USE_SHARED_XEUS_CPP)
        target_link_libraries(${target_name} PRIVATE xeus-cpp)
        if(CMAKE_DL_LIBS)
            target_link_libraries(${target_name} PRIVATE ${CMAKE_DL_LIBS} util)
        endif()
    else ()
        target_link_libraries(${target_name} PRIVATE xeus-cpp-static)
    endif()

    if(NOT EMSCRIPTEN)
        find_package(Threads)
        target_link_libraries(${target_name} PRIVATE ${CMAKE_THREAD_LIBS_INIT})
    endif()
endmacro()

# Common macro for shared and static library
macro(xeus_cpp_create_target target_name linkage output_name)
    string(TOUPPER "${linkage}" linkage_upper)

    if (NOT ${linkage_upper} MATCHES "^(SHARED|STATIC)$")
        message(FATAL_ERROR "Invalid library linkage: ${linkage}")
    endif ()

    add_library(${target_name} ${linkage_upper} ${XEUS_CPP_SRC} ${XEUS_CPP_HEADERS})
    xeus_cpp_set_common_options(${target_name})

    set_target_properties(${target_name} PROPERTIES
                          PUBLIC_HEADER "${XEUS_CPP_HEADERS}"
                          PREFIX ""
                          VERSION ${${PROJECT_NAME}_VERSION}
                          SOVERSION ${XEUS_CPP_VERSION_MAJOR}
                          OUTPUT_NAME "lib${output_name}")

    target_compile_definitions(${target_name} PUBLIC "XEUS_CPP_EXPORTS")

    target_compile_features(${target_name} PRIVATE cxx_std_17)

    target_include_directories(${target_name}
                               PUBLIC
                               $<BUILD_INTERFACE:${XEUS_CPP_INCLUDE_DIR}>
                               $<INSTALL_INTERFACE:include>)

    if (XEUS_CPP_USE_SHARED_XEUS)
        set(XEUS_CPP_XEUS_TARGET xeus)
    else ()
        set(XEUS_CPP_XEUS_TARGET xeus-static)
    endif ()
    
    #This is a workaround for the issue with the libcurl target on Windows specifically for xassist
    if (WIN32)
        # Set the MSVC runtime library
        set(CMAKE_MSVC_RUNTIME_LIBRARY "MultiThreaded$<$<CONFIG:Debug>:Debug>DLL")

        # Find libcurl
        find_package(CURL REQUIRED)

        # Add CURL_STATICLIB definition if linking statically
        if (CURL_STATICLIB)
            target_compile_definitions(${target_name} PUBLIC CURL_STATICLIB)
        endif()

        # Link against the correct libcurl target
        if (CURL_FOUND)
            target_include_directories(${target_name} PRIVATE ${CURL_INCLUDE_DIRS})
            target_link_libraries(${target_name} PRIVATE ${CURL_LIBRARIES})
        endif()

        # Existing target_link_libraries call, adjusted for clarity
        target_link_libraries(${target_name} PUBLIC ${XEUS_CPP_XEUS_TARGET} clangCppInterOp pugixml argparse::argparse)

        # Ensure all linked libraries use the same runtime library
        if (MSVC)
            target_compile_options(${target_name} PRIVATE "/MD$<$<CONFIG:Debug>:d>")
        endif()
    elseif (NOT EMSCRIPTEN)
        # Curl initialised specifically for xassist
        target_link_libraries(${target_name} PUBLIC ${XEUS_CPP_XEUS_TARGET} clangCppInterOp pugixml argparse::argparse curl)
    else ()
        target_link_libraries(${target_name} PUBLIC ${XEUS_CPP_XEUS_TARGET} clangCppInterOp pugixml argparse::argparse)
    endif()
    
    if (WIN32 OR CYGWIN)
        #
    elseif (APPLE)
        target_link_libraries(${target_name} PRIVATE "-undefined dynamic_lookup")
    endif ()
    if(NOT EMSCRIPTEN)
        find_package(Threads) # TODO: add Threads as a dependence of xeus-static?
        target_link_libraries(${target_name} PRIVATE ${CMAKE_THREAD_LIBS_INIT})
    endif()

endmacro()

# xeus-cpp-headers
# ================

set(XCPP_HEADERS
    include/xcpp/xmime.hpp
    include/xcpp/xdisplay.hpp
)
add_library(xeus-cpp-headers INTERFACE)
set_target_properties(xeus-cpp-headers PROPERTIES PUBLIC_HEADER "${XCPP_HEADERS}")

if (EMSCRIPTEN)
    execute_process(COMMAND ${CMAKE_COMMAND} -E make_directory ${SYSROOT_PATH}/include/xcpp)

    message(STATUS "Moving headers to ${SYSROOT_PATH}/include/xcpp")
    foreach(header ${XCPP_HEADERS})
        file(COPY ${header} DESTINATION ${SYSROOT_PATH}/include/xcpp)
    endforeach()
else ()
    install(TARGETS xeus-cpp-headers PUBLIC_HEADER DESTINATION ${CMAKE_INSTALL_INCLUDEDIR}/xcpp)
endif()

# xeus-cpp
# ========

set(XEUS_CPP_TARGETS "")

if (XEUS_CPP_BUILD_SHARED)
    # Build libraries
    xeus_cpp_create_target(xeus-cpp SHARED xeus-cpp)
    list(APPEND XEUS_CPP_TARGETS xeus-cpp)
endif ()

if (XEUS_CPP_BUILD_STATIC)
    # On Windows, a static library should use a different output name
    # to avoid the conflict with the import library of a shared one.
    if (CMAKE_HOST_WIN32)
        xeus_cpp_create_target(xeus-cpp-static STATIC xeus-cpp-static)
    else ()
        xeus_cpp_create_target(xeus-cpp-static STATIC xeus-cpp)
    endif ()
    list(APPEND XEUS_CPP_TARGETS xeus-cpp-static)
endif ()

# xcpp
# ====

if (XEUS_CPP_BUILD_EXECUTABLE)
    find_package(xeus-zmq ${xeus_zmq_REQUIRED_VERSION} REQUIRED)
    add_executable(xcpp ${XEUS_CPP_MAIN_SRC})
    target_compile_features(xcpp PRIVATE cxx_std_17)
    xeus_cpp_set_common_options(xcpp)
    xeus_cpp_set_kernel_options(xcpp)
    target_link_libraries(xcpp PRIVATE xeus-zmq)
endif()

if(EMSCRIPTEN)
    include(WasmBuildOptions)
    find_package(xeus-lite REQUIRED)
    add_executable(xcpp src/main_emscripten_kernel.cpp )
    target_link_libraries(xcpp PRIVATE xeus-lite)
    xeus_cpp_set_kernel_options(xcpp)
    xeus_wasm_compile_options(xcpp)
    xeus_wasm_link_options(xcpp "web,worker")
    target_link_options(xcpp
        PUBLIC "SHELL: --preload-file ${SYSROOT_PATH}/include@/include"
<<<<<<< HEAD
        PUBLIC "SHELL: --preload-file ${XCPP_TAGFILES_DIR}@/share/xeus-cpp/tagfiles"
        PUBLIC "SHELL: --preload-file ${XCPP_TAGCONFS_DIR}@/etc/xeus-cpp/tags.d"
=======
        #PUBLIC "SHELL: --preload-file ${CMAKE_INSTALL_PREFIX}${XEUS_CPP_RESOURCE_DIR}@${XEUS_CPP_RESOURCE_DIR}"
        PUBLIC "SHELL: --preload-file ${XEUS_CPP_DATA_DIR}@/share/xeus-cpp"
        PUBLIC "SHELL: --preload-file ${XEUS_CPP_CONF_DIR}@/etc/xeus-cpp"
>>>>>>> 3c5328d1
        PUBLIC "SHELL: --post-js ${CMAKE_CURRENT_SOURCE_DIR}/wasm_patches/post.js"
    )
    # TODO: Uncomment the above line regarding preloading clang's resource dir
    # once has been supported through cppinterop.
endif()
# Tests
# =====

if(XEUS_CPP_BUILD_TESTS)
    add_subdirectory(test)
endif()

# Installation
# ============
include(CMakePackageConfigHelpers)

set(XEUS_CPP_CMAKECONFIG_INSTALL_DIR "${CMAKE_INSTALL_LIBDIR}/cmake/${PROJECT_NAME}" CACHE STRING "install path for xeus-cppConfig.cmake")

# Install xeus-cpp and xeus-cpp-static
if (XEUS_CPP_BUILD_SHARED)
    install(TARGETS ${XEUS_CPP_TARGETS}
            EXPORT ${PROJECT_NAME}-targets
            ARCHIVE DESTINATION ${CMAKE_INSTALL_LIBDIR}
            LIBRARY DESTINATION ${CMAKE_INSTALL_LIBDIR}
            RUNTIME DESTINATION ${CMAKE_INSTALL_BINDIR}
            PUBLIC_HEADER DESTINATION ${CMAKE_INSTALL_INCLUDEDIR}/xeus-cpp)

    # Makes the project importable from the build directory
    export(EXPORT ${PROJECT_NAME}-targets
           FILE "${CMAKE_CURRENT_BINARY_DIR}/${PROJECT_NAME}Targets.cmake")
endif ()

# Install xcpp
if (XEUS_CPP_BUILD_EXECUTABLE)
    install(TARGETS xcpp
            RUNTIME DESTINATION ${CMAKE_INSTALL_BINDIR})
endif()

if(XEUS_CPP_BUILD_EXECUTABLE OR EMSCRIPTEN)
    # Configuration and data directories for jupyter and xeus-cpp
    set(XJUPYTER_DATA_DIR "share/jupyter"    CACHE STRING "Jupyter data directory")

    # Install xcpp Jupyter kernelspec
    set(KERNELSPEC_DIR ${CMAKE_CURRENT_BINARY_DIR}/share/jupyter/kernels)
    install(DIRECTORY ${KERNELSPEC_DIR}
            DESTINATION ${XJUPYTER_DATA_DIR}
            PATTERN "*.in" EXCLUDE)


    # Extra path for installing Jupyter kernelspec
    if (XEXTRA_JUPYTER_DATA_DIR)
        install(DIRECTORY ${KERNELSPEC_DIR}
                DESTINATION ${XEXTRA_JUPYTER_DATA_DIR}
                PATTERN "*.in" EXCLUDE)
    endif ()
endif ()

# Configure 'xeus-cppConfig.cmake' for a build tree
set(XEUS_CPP_CONFIG_CODE "####### Expanded from \@XEUS_CPP_CONFIG_CODE\@ #######\n")
set(XEUS_CPP_CONFIG_CODE "${XEUS_CPP_CONFIG_CODE}set(CMAKE_MODULE_PATH \"${CMAKE_CURRENT_SOURCE_DIR}/cmake;\${CMAKE_MODULE_PATH}\")\n")
set(XEUS_CPP_CONFIG_CODE "${XEUS_CPP_CONFIG_CODE}##################################################")
configure_package_config_file(${PROJECT_NAME}Config.cmake.in
                              "${CMAKE_CURRENT_BINARY_DIR}/${PROJECT_NAME}Config.cmake"
                              INSTALL_DESTINATION ${PROJECT_BINARY_DIR})

# Configure 'xeus-cppConfig.cmake.in for an install tree
set(XEUS_CPP_CONFIG_CODE "")
configure_package_config_file(${PROJECT_NAME}Config.cmake.in
                              "${CMAKE_CURRENT_BINARY_DIR}/CMakeFiles/${PROJECT_NAME}Config.cmake"
                              INSTALL_DESTINATION ${XEUS_CPP_CMAKECONFIG_INSTALL_DIR})

write_basic_package_version_file(${CMAKE_CURRENT_BINARY_DIR}/${PROJECT_NAME}ConfigVersion.cmake
                                 VERSION ${${PROJECT_NAME}_VERSION}
                                 COMPATIBILITY AnyNewerVersion)
install(FILES ${CMAKE_CURRENT_BINARY_DIR}/CMakeFiles/${PROJECT_NAME}Config.cmake
              ${CMAKE_CURRENT_BINARY_DIR}/${PROJECT_NAME}ConfigVersion.cmake
              DESTINATION ${XEUS_CPP_CMAKECONFIG_INSTALL_DIR})

if (XEUS_CPP_BUILD_SHARED)
    install(EXPORT ${PROJECT_NAME}-targets
            FILE ${PROJECT_NAME}Targets.cmake
            DESTINATION ${XEUS_CPP_CMAKECONFIG_INSTALL_DIR})
endif ()

if(EMSCRIPTEN)
    install(FILES
            "$<TARGET_FILE_DIR:xcpp>/xcpp.js"
            "$<TARGET_FILE_DIR:xcpp>/xcpp.wasm"
            "$<TARGET_FILE_DIR:xcpp>/xcpp.data"
            DESTINATION ${CMAKE_INSTALL_BINDIR})
endif ()<|MERGE_RESOLUTION|>--- conflicted
+++ resolved
@@ -437,14 +437,8 @@
     xeus_wasm_link_options(xcpp "web,worker")
     target_link_options(xcpp
         PUBLIC "SHELL: --preload-file ${SYSROOT_PATH}/include@/include"
-<<<<<<< HEAD
         PUBLIC "SHELL: --preload-file ${XCPP_TAGFILES_DIR}@/share/xeus-cpp/tagfiles"
         PUBLIC "SHELL: --preload-file ${XCPP_TAGCONFS_DIR}@/etc/xeus-cpp/tags.d"
-=======
-        #PUBLIC "SHELL: --preload-file ${CMAKE_INSTALL_PREFIX}${XEUS_CPP_RESOURCE_DIR}@${XEUS_CPP_RESOURCE_DIR}"
-        PUBLIC "SHELL: --preload-file ${XEUS_CPP_DATA_DIR}@/share/xeus-cpp"
-        PUBLIC "SHELL: --preload-file ${XEUS_CPP_CONF_DIR}@/etc/xeus-cpp"
->>>>>>> 3c5328d1
         PUBLIC "SHELL: --post-js ${CMAKE_CURRENT_SOURCE_DIR}/wasm_patches/post.js"
     )
     # TODO: Uncomment the above line regarding preloading clang's resource dir
